--- conflicted
+++ resolved
@@ -246,7 +246,6 @@
         all operations are wrapped using ``tf.function`` to construct a graph instead of using eager
         mode. All other *kwargs* are forwarded to :py:meth:`build_features`.
         """
-<<<<<<< HEAD
         # initialize feature factory
         feature_factory = FeatureFactory
         self.feature_factory = feature_factory(self)
@@ -254,7 +253,6 @@
         for feature in self.registered_features:
             self._register_feature(feature["func"], **feature["kwargs"])
 
-=======
         # complain when autograh is requested but not available
         if autograph and not TF2:
             raise Exception("can only build the LBN using autograph for TF2, but found".format(
@@ -264,7 +262,6 @@
         self.infer_sizes(inputs)
 
         # setup variables
->>>>>>> 1f72d28a
         with tf.name_scope(self.name):
             with tf.name_scope("variables"):
                 self.setup_variable("particle", self.n_particles)
